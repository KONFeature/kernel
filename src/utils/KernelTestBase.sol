// SPDX-License-Identifier: MIT
pragma solidity ^0.8.0;

import {IEntryPoint} from "I4337/interfaces/IEntryPoint.sol";
import {ENTRYPOINT_0_6_ADDRESS, ENTRYPOINT_0_6_BYTECODE} from "I4337/artifacts/EntryPoint_0_6.sol";
import {CREATOR_0_6_BYTECODE, CREATOR_0_6_ADDRESS} from "I4337/artifacts/EntryPoint_0_6.sol";
import {UserOperation} from "I4337/interfaces/UserOperation.sol";
import {Kernel} from "../Kernel.sol";
import {Operation} from "../common/Enums.sol";
import {Compatibility} from "../abstract/Compatibility.sol";
import {IKernel} from "../interfaces/IKernel.sol";
import {KernelFactory} from "../factory/KernelFactory.sol";
import {IKernelValidator} from "../interfaces/IKernelValidator.sol";

import {Call, ExecutionDetail} from "../common/Structs.sol";
import {ValidationData, ValidUntil, ValidAfter} from "../common/Types.sol";
import {KERNEL_VERSION, KERNEL_NAME} from "../common/Constants.sol";
import {ECDSA} from "solady/utils/ECDSA.sol";

import {ERC4337Utils} from "./ERC4337Utils.sol";
import {Test} from "forge-std/Test.sol";
import {console} from "forge-std/console.sol";
import {TestValidator} from "../mock/TestValidator.sol";
import {TestExecutor} from "../mock/TestExecutor.sol";
import {TestERC721} from "../mock/TestERC721.sol";
import {TestERC1155} from "../mock/TestERC1155.sol";

using ERC4337Utils for IEntryPoint;
using ERC4337Utils for Kernel;

abstract contract KernelTestBase is Test {
    // to support 0.8.19
    // also, weird error came up when i did Compatibility.Received
    event Received(address sender, uint256 amount);
    event UserOperationEvent(
        bytes32 indexed userOpHash,
        address indexed sender,
        address indexed paymaster,
        uint256 nonce,
        bool success,
        uint256 actualGasCost,
        uint256 actualGasUsed
    );
    event Upgraded(address indexed newImplementation);

    Kernel kernel;
    Kernel kernelImpl;
    KernelFactory factory;
    IEntryPoint entryPoint;
    IKernelValidator defaultValidator;
    address owner;
    uint256 ownerKey;
    address payable beneficiary;
    address factoryOwner;

    bytes4 executionSig;
    ExecutionDetail executionDetail;

    function _initialize() internal {
        (owner, ownerKey) = makeAddrAndKey("owner");
        (factoryOwner,) = makeAddrAndKey("factoryOwner");
        beneficiary = payable(address(makeAddr("beneficiary")));
        vm.etch(ENTRYPOINT_0_6_ADDRESS, ENTRYPOINT_0_6_BYTECODE);
        entryPoint = IEntryPoint(payable(ENTRYPOINT_0_6_ADDRESS));
        vm.etch(CREATOR_0_6_ADDRESS, CREATOR_0_6_BYTECODE);
        kernelImpl = new Kernel(entryPoint);
        factory = new KernelFactory(factoryOwner, entryPoint);
        vm.startPrank(factoryOwner);
        factory.setImplementation(address(kernelImpl), true);
        vm.stopPrank();
    }

    function _setExecutionDetail() internal virtual;

    function getEnableData() internal view virtual returns (bytes memory);

    function getValidatorSignature(UserOperation memory op) internal view virtual returns (bytes memory);

    function getOwners() internal virtual returns (address[] memory _owners);

    function getInitializeData() internal view virtual returns (bytes memory);

    function signUserOp(UserOperation memory op) internal view virtual returns (bytes memory);

    function getWrongSignature(UserOperation memory op) internal view virtual returns (bytes memory);

    function signHash(bytes32 hash) internal view virtual returns (bytes memory);

    function getWrongSignature(bytes32 hash) internal view virtual returns (bytes memory);

    function test_default_validator_enable() external virtual;

    function test_default_validator_disable() external virtual;

    function test_external_call_execute_success() external virtual {
        address[] memory validCallers = getOwners();
        for (uint256 i = 0; i < validCallers.length; i++) {
            vm.prank(validCallers[i]);
            kernel.execute(validCallers[i], 0, "", Operation.Call);
        }
    }

    function test_external_call_execute_delegatecall_success() external virtual {
        address[] memory validCallers = getOwners();
        for (uint256 i = 0; i < validCallers.length; i++) {
            vm.prank(validCallers[i]);
            kernel.executeDelegateCall(validCallers[i], "");
        }
    }

    function test_external_call_execute_delegatecall_fail() external virtual {
        address[] memory validCallers = getOwners();
        for (uint256 i = 0; i < validCallers.length; i++) {
            vm.prank(address(uint160(validCallers[i]) + 1));
            vm.expectRevert();
            kernel.executeDelegateCall(validCallers[i], "");
        }
    }

    function test_external_call_execute_delegatecall_option_fail() external {
        address[] memory validCallers = getOwners();
        for (uint256 i = 0; i < validCallers.length; i++) {
            vm.prank(validCallers[i]);
            vm.expectRevert();
            kernel.execute(validCallers[i], 0, "", Operation.DelegateCall);
        }
    }

    function test_external_call_execute_fail() external {
        address[] memory validCallers = getOwners();
        for (uint256 i = 0; i < validCallers.length; i++) {
            vm.prank(address(uint160(validCallers[i]) + 1));
            vm.expectRevert();
            kernel.execute(validCallers[i], 0, "", Operation.Call);
        }
    }

    function test_external_call_batch_execute_success() external virtual {
        Call[] memory calls = new Call[](1);
        calls[0] = Call(owner, 0, "");
        vm.prank(owner);
        kernel.executeBatch(calls);
    }

    function test_external_call_batch_execute_fail() external {
        Call[] memory calls = new Call[](1);
        calls[0] = Call(owner, 0, "");
        vm.prank(address(uint160(owner) - 1));
        vm.expectRevert();
        kernel.executeBatch(calls);
    }

    function test_get_nonce() external {
        assertEq(kernel.getNonce(), entryPoint.getNonce(address(kernel), 0));
        assertEq(kernel.getNonce(100), entryPoint.getNonce(address(kernel), 100));
    }

    function test_get_nonce(uint192 key) external {
        assertEq(kernel.getNonce(key), entryPoint.getNonce(address(kernel), key));
    }

    function test_eip712() external {
        (bytes1 fields, string memory name, string memory version,, address verifyingContract, bytes32 salt,) =
            kernel.eip712Domain();
        assertEq(fields, bytes1(hex"0f"));
        assertEq(name, KERNEL_NAME);
        assertEq(version, KERNEL_VERSION);
        assertEq(verifyingContract, address(kernel));
        assertEq(salt, bytes32(0));
    }

    function test_upgrade() external {
        vm.startPrank(address(entryPoint));
        vm.expectEmit(true, false, false, false, address(kernel));
        emit Upgraded(address(0xdeadbeef));
        kernel.upgradeTo(address(0xdeadbeef));
    }

    function test_external_call_default() external virtual {
        vm.startPrank(owner);
        (bool success,) = address(kernel).call(abi.encodePacked("Hello world"));
        assertEq(success, true);
    }

    function test_initialize() external {
        factory.createAccount(address(kernelImpl), getInitializeData(), 1);
    }

    function test_initialize_twice() external {
        (bool success,) = address(kernel).call(getInitializeData());
        assertEq(success, false);
    }

    function test_should_return_address_if_deployed() external {
        address proxy = factory.createAccount(address(kernelImpl), getInitializeData(), 0);
        assertEq(proxy, address(kernel));
    }

    function test_validate_signature() external virtual {
        Kernel kernel2 = Kernel(payable(factory.createAccount(address(kernelImpl), getInitializeData(), 3)));
<<<<<<< HEAD
        bytes32 hash = keccak256(abi.encodePacked("hello world"));
        bytes32 digest = keccak256(abi.encodePacked("\x19\x01", kernel.getDomainSeparator(), hash));
=======
        string memory message = "hello world";
        bytes32 hash = ECDSA.toEthSignedMessageHash(bytes(message));
        bytes32 digest = keccak256(
            abi.encodePacked(
                "\x19\x01", ERC4337Utils._buildDomainSeparator(KERNEL_NAME, KERNEL_VERSION, address(kernel)), hash
            )
        );
>>>>>>> 3ff56779
        bytes memory sig = signHash(digest);
        assertEq(kernel.isValidSignature(hash, sig), Kernel.isValidSignature.selector);
        assertEq(kernel2.isValidSignature(hash, sig), bytes4(0xffffffff));
    }

    function test_fail_validate_wrongsignature() external virtual {
        bytes32 hash = keccak256(abi.encodePacked("hello world"));
        bytes memory sig = getWrongSignature(hash);
        assertEq(kernel.isValidSignature(hash, sig), bytes4(0xffffffff));
    }

    function test_fail_validate_not_activate() external virtual {
        TestValidator newDefaultValidator = new TestValidator();
        vm.startPrank(address(entryPoint));
        kernel.setDefaultValidator(newDefaultValidator, "");
        vm.stopPrank();

        newDefaultValidator.setData(false, 0, 0);

        vm.warp(100000);

        bytes32 hash = keccak256(abi.encodePacked("hello world"));
        assertEq(kernel.isValidSignature(hash, ""), bytes4(0xffffffff));
        newDefaultValidator.setData(true, uint48(block.timestamp + 1000), uint48(0));
        assertEq(kernel.isValidSignature(hash, ""), bytes4(0xffffffff));
        newDefaultValidator.setData(true, uint48(0), uint48(block.timestamp - 1000));
        assertEq(kernel.isValidSignature(hash, ""), bytes4(0xffffffff));
    }

    function test_should_emit_event_on_receive() external {
        vm.expectEmit(address(kernel));
        emit Received(address(this), 1000);
        (bool success,) = address(kernel).call{value: 1000}("");
        assertEq(success, true);
    }

    function test_should_receive_erc721() external {
        TestERC721 token = new TestERC721();
        token.safeMint(address(kernel), 1);
    }

    function test_should_receive_erc1155() external {
        TestERC1155 token = new TestERC1155();
        token.mint(address(kernel), 1, 1000, "");
    }

    function test_should_receive_erc1155_batch() external {
        TestERC1155 token = new TestERC1155();
        uint256[] memory ids = new uint256[](2);
        ids[0] = 1;
        ids[1] = 2;
        uint256[] memory amounts = new uint256[](2);
        amounts[0] = 1000;
        amounts[1] = 1000;
        token.batchMint(address(kernel), ids, amounts, "");
    }

    function test_set_default_validator() external virtual {
        TestValidator newDefaultValidator = new TestValidator();
        bytes memory empty;
        UserOperation memory op = buildUserOperation(
            abi.encodeWithSelector(IKernel.setDefaultValidator.selector, address(newDefaultValidator), empty)
        );
        performUserOperationWithSig(op);
        assertEq(address(IKernel(address(kernel)).getDefaultValidator()), address(newDefaultValidator));
    }

    function test_disable_mode() external {
        vm.warp(1000);
        bytes memory empty;
        UserOperation memory op = buildUserOperation(
            abi.encodeWithSelector(IKernel.disableMode.selector, bytes4(0x00000001), address(0), empty)
        );
        performUserOperationWithSig(op);
        assertEq(uint256(bytes32(IKernel(address(kernel)).getDisabledMode())), 1 << 224);
        assertEq(uint256(IKernel(address(kernel)).getLastDisabledTime()), block.timestamp);
    }

    function test_set_execution() external {
        TestValidator newValidator = new TestValidator();
        UserOperation memory op = buildUserOperation(
            abi.encodeWithSelector(
                IKernel.setExecution.selector,
                bytes4(0xdeadbeef),
                address(0xdead),
                address(newValidator),
                uint48(0),
                uint48(0),
                bytes("")
            )
        );
        performUserOperationWithSig(op);
        ExecutionDetail memory execution = IKernel(address(kernel)).getExecution(bytes4(0xdeadbeef));
        assertEq(execution.executor, address(0xdead));
        assertEq(address(execution.validator), address(newValidator));
        assertEq(uint256(ValidUntil.unwrap(execution.validUntil)), uint256(0));
        assertEq(uint256(ValidAfter.unwrap(execution.validAfter)), uint256(0));
    }

    function test_external_call_execution() external virtual {
        TestValidator newValidator = new TestValidator();
        UserOperation memory op = buildUserOperation(
            abi.encodeWithSelector(
                IKernel.setExecution.selector,
                bytes4(0xdeadbeef),
                address(0xdead),
                address(newValidator),
                uint48(0),
                uint48(0),
                bytes("")
            )
        );
        performUserOperationWithSig(op);
        ExecutionDetail memory execution = IKernel(address(kernel)).getExecution(bytes4(0xdeadbeef));
        assertEq(execution.executor, address(0xdead));
        assertEq(address(execution.validator), address(newValidator));
        assertEq(uint256(ValidUntil.unwrap(execution.validUntil)), uint256(0));
        assertEq(uint256(ValidAfter.unwrap(execution.validAfter)), uint256(0));

        address randomAddr = makeAddr("random");
        newValidator.sudoSetCaller(address(kernel), randomAddr);
        vm.startPrank(randomAddr);
        (bool success,) = address(kernel).call(abi.encodePacked(bytes4(0xdeadbeef)));
        assertEq(success, true);
        vm.stopPrank();

        address notAllowed = makeAddr("notAllowed");
        vm.startPrank(notAllowed);
        (bool success2,) = address(kernel).call(abi.encodePacked(bytes4(0xdeadbeef)));
        assertEq(success2, false);
        vm.stopPrank();
    }

    function test_revert_when_mode_disabled() external {
        vm.warp(1000);
        bytes memory empty;
        UserOperation memory op = buildUserOperation(
            abi.encodeWithSelector(IKernel.disableMode.selector, bytes4(0x00000001), address(0), empty)
        );
        performUserOperationWithSig(op);

        // try to run with mode 0x00000001
        op = buildUserOperation(abi.encodeWithSelector(IKernel.disableMode.selector, bytes4(0x00000001)));
        op.signature = abi.encodePacked(bytes4(0x00000001), entryPoint.signUserOpHash(vm, ownerKey, op));
        vm.expectRevert(
            abi.encodeWithSelector(IEntryPoint.FailedOp.selector, 0, string.concat("AA23 reverted (or OOG)"))
        );
        performUserOperation(op);
    }

    // validate user op
    function test_validateUserOp_fail_not_entryPoint() external {
        UserOperation memory op = buildUserOperation(abi.encodeWithSelector(TestExecutor.doNothing.selector));
        vm.expectRevert(IKernel.NotEntryPoint.selector);
        kernel.validateUserOp(op, bytes32(hex"deadbeef"), uint256(100));
    }

    function test_validateUserOp_fail_invalid_mode() external {
        UserOperation memory op = buildUserOperation(abi.encodeWithSelector(TestExecutor.doNothing.selector));
        op.signature = hex"00000003";
        vm.prank(address(entryPoint));
        ValidationData res = kernel.validateUserOp(op, bytes32(hex"deadbeef"), uint256(100));
        assertEq(ValidationData.unwrap(res), 1);
    }

    function test_sudo() external {
        UserOperation memory op = buildUserOperation(abi.encodeWithSelector(TestExecutor.doNothing.selector));
        performUserOperationWithSig(op);
    }

    function test_sudo_wrongSig() external {
        UserOperation memory op = buildUserOperation(abi.encodeWithSelector(TestExecutor.doNothing.selector));
        op.signature = getWrongSignature(op);
        vm.expectRevert();
        performUserOperation(op);
    }

    // mode 2 tests
    function test_mode_2() public {
        UserOperation memory op = buildUserOperation(abi.encodePacked(executionSig));

        op.signature = buildEnableSignature(
            op, executionSig, uint48(0), uint48(0), executionDetail.validator, executionDetail.executor
        );
        vm.expectEmit(true, true, true, false, address(entryPoint));
        emit UserOperationEvent(entryPoint.getUserOpHash(op), address(kernel), address(0), op.nonce, false, 0, 0);
        performUserOperation(op);
    }

    function buildEnableSignature(
        UserOperation memory op,
        bytes4 selector,
        uint48 validAfter,
        uint48 validUntil,
        IKernelValidator validator,
        address executor
    ) internal view returns (bytes memory sig) {
        require(address(executionDetail.validator) != address(0), "execution detail not set");
        bytes memory enableData = getEnableData();
        bytes32 digest = getTypedDataHash(selector, validAfter, validUntil, address(validator), executor, enableData);
        bytes memory enableSig = signHash(digest);
        sig = getValidatorSignature(op);
        sig = abi.encodePacked(
            bytes4(0x00000002),
            validAfter,
            validUntil,
            address(validator),
            executor,
            uint256(enableData.length),
            enableData,
            enableSig.length,
            enableSig,
            sig
        );
    }

    function test_enable_then_mode_1() public {
        UserOperation memory op = buildUserOperation(
            abi.encodeWithSelector(
                IKernel.setExecution.selector,
                executionSig,
                executionDetail.executor,
                executionDetail.validator,
                ValidUntil.wrap(0),
                ValidAfter.wrap(0),
                getEnableData()
            )
        );
        performUserOperationWithSig(op);
        op = buildUserOperation(abi.encodeWithSelector(executionSig));
        op.signature = abi.encodePacked(bytes4(0x00000001), getValidatorSignature(op));
        performUserOperation(op);
    }

    function _setAddress() internal {
        kernel = Kernel(payable(address(factory.createAccount(address(kernelImpl), getInitializeData(), 0))));
        vm.deal(address(kernel), 1e30);
    }

    // computes the hash of the fully encoded EIP-712 message for the domain, which can be used to recover the signer
    function getTypedDataHash(
        bytes4 sig,
        uint48 validUntil,
        uint48 validAfter,
        address validator,
        address executor,
        bytes memory enableData
    ) public view returns (bytes32) {
        return keccak256(
            abi.encodePacked(
                "\x19\x01",
                kernel.getDomainSeparator(),
                ERC4337Utils.getStructHash(sig, validUntil, validAfter, validator, executor, enableData)
            )
        );
    }

    function buildUserOperation(bytes memory callData) internal view returns (UserOperation memory op) {
        return entryPoint.fillUserOp(address(kernel), callData);
    }

    function performUserOperationWithSig(UserOperation memory op) internal {
        op.signature = signUserOp(op);
        UserOperation[] memory ops = new UserOperation[](1);
        ops[0] = op;
        entryPoint.handleOps(ops, beneficiary);
    }

    function performUserOperation(UserOperation memory op) internal {
        UserOperation[] memory ops = new UserOperation[](1);
        ops[0] = op;
        entryPoint.handleOps(ops, beneficiary);
    }
}<|MERGE_RESOLUTION|>--- conflicted
+++ resolved
@@ -198,10 +198,6 @@
 
     function test_validate_signature() external virtual {
         Kernel kernel2 = Kernel(payable(factory.createAccount(address(kernelImpl), getInitializeData(), 3)));
-<<<<<<< HEAD
-        bytes32 hash = keccak256(abi.encodePacked("hello world"));
-        bytes32 digest = keccak256(abi.encodePacked("\x19\x01", kernel.getDomainSeparator(), hash));
-=======
         string memory message = "hello world";
         bytes32 hash = ECDSA.toEthSignedMessageHash(bytes(message));
         bytes32 digest = keccak256(
@@ -209,7 +205,6 @@
                 "\x19\x01", ERC4337Utils._buildDomainSeparator(KERNEL_NAME, KERNEL_VERSION, address(kernel)), hash
             )
         );
->>>>>>> 3ff56779
         bytes memory sig = signHash(digest);
         assertEq(kernel.isValidSignature(hash, sig), Kernel.isValidSignature.selector);
         assertEq(kernel2.isValidSignature(hash, sig), bytes4(0xffffffff));
